--- conflicted
+++ resolved
@@ -78,14 +78,9 @@
 mod tests {
     use chrono::prelude::*;
     use std::io::BufReader;
-<<<<<<< HEAD
     use chrono::prelude::*;
 
     use GpxVersion;
-=======
-    use xml::reader::EventReader;
-
->>>>>>> 88890251
     use super::consume;
     use parser::Context;
     use GpxVersion;
