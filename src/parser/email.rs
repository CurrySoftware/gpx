--- conflicted
+++ resolved
@@ -55,10 +55,6 @@
 mod tests {
     use std::io::BufReader;
 
-<<<<<<< HEAD
-    use GpxVersion;
-=======
->>>>>>> 88890251
     use super::consume;
     use parser::Context;
     use GpxVersion;
