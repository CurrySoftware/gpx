//! person handles parsing of GPX-spec persons.

use errors::*;
use std::io::Read;
use xml::reader::XmlEvent;

use parser::email;
use parser::link;
use parser::string;
use parser::Context;
use parser::verify_starting_tag;

use Person;

pub fn consume<R: Read>(context: &mut Context<R>, tagname: &'static str) -> Result<Person> {
    let mut person: Person = Default::default();
    verify_starting_tag(context, tagname)?;

    loop {
        let next_event = {
            if let Some(next) = context.reader.peek() {
                next.clone()
            } else {
                break;
            }
        };

        match next_event.chain_err(|| Error::from("error while parsing person event"))? {
            XmlEvent::StartElement { ref name, .. } => match name.local_name.as_ref() {
                "name" => person.name = Some(string::consume(context, "name")?),
                "email" => person.email = Some(email::consume(context)?),
                "link" => person.link = Some(link::consume(context)?),
                child => {
                    bail!(ErrorKind::InvalidChildElement(
                        String::from(child),
                        "person"
                    ));
                }
            },
            XmlEvent::EndElement { ref name } => {
                ensure!(
                    name.local_name == tagname,
                    ErrorKind::InvalidClosingTag(name.local_name.clone(), "person")
                );
                context.reader.next(); //consume the end tag
                return Ok(person);
            }
            _ => {
                context.reader.next(); //consume and ignore this event
            }
        }
    }

    bail!(ErrorKind::MissingClosingTag("person"));
}

#[cfg(test)]
mod tests {
    use std::io::BufReader;

<<<<<<< HEAD
    use GpxVersion;
=======
>>>>>>> 88890251
    use super::consume;
    use parser::Context;
    use GpxVersion;

    #[test]
    fn consume_whole_person() {
        let result = consume!(
            "
                <person>
                    <name>John Doe</name>
                    <email id=\"john.doe\" domain=\"example.com\" />
                    <link href=\"example.com\">
                        <text>hello world</text>
                        <type>some type</type>
                    </link>
                </person>
            ",
            GpxVersion::Gpx11,
            "person"
        );

        assert!(result.is_ok());
    }
}<|MERGE_RESOLUTION|>--- conflicted
+++ resolved
@@ -58,13 +58,9 @@
 mod tests {
     use std::io::BufReader;
 
-<<<<<<< HEAD
     use GpxVersion;
-=======
->>>>>>> 88890251
     use super::consume;
     use parser::Context;
-    use GpxVersion;
 
     #[test]
     fn consume_whole_person() {
