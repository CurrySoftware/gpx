--- conflicted
+++ resolved
@@ -83,10 +83,6 @@
 mod tests {
     use std::io::BufReader;
 
-<<<<<<< HEAD
-    use GpxVersion;
-=======
->>>>>>> 88890251
     use super::consume;
     use parser::Context;
     use GpxVersion;
